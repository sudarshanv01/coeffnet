--- conflicted
+++ resolved
@@ -14,11 +14,7 @@
 
 from instance_mongodb import instance_mongodb_sei
 
-<<<<<<< HEAD
-lp = LaunchPad.from_file("/Users/sudarshanvijay/fw_config/my_launchpad_mlts.yaml")
-=======
 lp = LaunchPad.from_file("/home/vijays/fw_config/my_launchpad_mlts.yaml")
->>>>>>> eeee3b3c
 
 
 def get_cli():
@@ -63,10 +59,7 @@
             "euler_angles": document["euler_angles"],
             "idx": document["idx"],
             "inverted_coordinates": True,
-<<<<<<< HEAD
-=======
             "basis_are_spherical": True,
->>>>>>> eeee3b3c
         }
 
         molecule = Molecule.from_dict(document["molecule"])
